--- conflicted
+++ resolved
@@ -2,11 +2,7 @@
 
 use chrono::{self, NaiveDateTime, Timelike};
 use chrono::{DateTime, Datelike, FixedOffset};
-<<<<<<< HEAD
-use clap::{Parser, crate_authors};
-=======
 use clap::{CommandFactory, Parser};
->>>>>>> 7e8b427f
 use config_file::FromConfigFile;
 use core::str;
 use log::{debug, error, info, trace, warn};
@@ -480,9 +476,6 @@
     let config_path = &cli.config_path;
 
     if !Path::new(config_path).exists() {
-<<<<<<< HEAD
-        panic!("Config file not found at: {}", config_path.display());
-=======
         eprintln!("Error: Config file not found at: {}", config_path);
         eprintln!("\nUsage information:");
         let mut cli_command = Cli::command();
@@ -490,19 +483,11 @@
             eprintln!("Could not display help: {}", err);
         }
         std::process::exit(1);
->>>>>>> 7e8b427f
     }
 
     let config = match Fileconfig::from_config_file(config_path) {
         Ok(config) => config,
         Err(e) => {
-<<<<<<< HEAD
-            panic!(
-                "Error reading config file at {}: {}",
-                config_path.display(),
-                e
-            );
-=======
             eprintln!("Error: Reading config file at {}: {}", config_path, e);
             eprintln!("\nUsage information:");
             let mut cli_command = Cli::command();
@@ -510,7 +495,6 @@
                 eprintln!("Could not display help: {}", err);
             }
             std::process::exit(1);
->>>>>>> 7e8b427f
         }
     };
     let cert_raw = match File::open(&config.itcert) {
@@ -585,6 +569,7 @@
         .listen_ip
         .clone()
         .unwrap_or_else(|| DEFAULT_LISTEN_IP.to_string());
+
 
     // Determine database type and default port
     let db_type = config
